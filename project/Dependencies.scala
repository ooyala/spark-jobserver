--- conflicted
+++ resolved
@@ -19,16 +19,10 @@
     "com.typesafe.akka" %% "akka-slf4j" % "2.2.4" % "provided",
     "io.spray" %% "spray-json" % "1.2.5",
     "io.spray" % "spray-can" % "1.2.0",
-<<<<<<< HEAD
     "io.spray" % "spray-routing" % "1.2.0",
     yammer,
     yodaTime,
     yodaConvert
-  )
-
-  
-=======
-    "io.spray" % "spray-routing" % "1.2.0"
   )
 
   lazy val sparkDeps = Seq(
@@ -42,7 +36,6 @@
     "com.h2database" % "h2" % "1.3.170"
   )
 
->>>>>>> ca6fda2b
   lazy val logbackDeps = Seq(
     "ch.qos.logback" % "logback-classic" % "1.0.7"
   )
