--- conflicted
+++ resolved
@@ -31,12 +31,8 @@
 
   lazy val jobServer = Project(id = "job-server", base = file("job-server"),
     settings = commonSettings210 ++ Assembly.settings ++ Revolver.settings ++ Seq(
-<<<<<<< HEAD
-      libraryDependencies ++= serverDeps ++ coreTestDeps ,
-=======
       description  := "Spark as a Service: a RESTful job server for Apache Spark",
       libraryDependencies ++= sparkDeps ++ slickDeps ++ coreTestDeps,
->>>>>>> ca6fda2b
 
       // Automatically package the test jar when we run tests here
       // And always do a clean before package (package depends on clean) to clear out multiple versions
@@ -51,26 +47,13 @@
       // Give job server a bit more PermGen since it does classloading
       javaOptions in Revolver.reStart += "-XX:MaxPermSize=256m",
       javaOptions in Revolver.reStart += "-Djava.security.krb5.realm= -Djava.security.krb5.kdc=",
-<<<<<<< HEAD
-      // The only change from sbt-revolver task definition is the "fullClasspath in Compile" so that
-      // we can add Spark to the classpath without assembly barfing
-      Revolver.reStart <<= InputTask(Actions.startArgsParser) { args =>
-        (streams, state, Revolver.reForkOptions, mainClass in Revolver.reStart,
-         fullClasspath in Compile, Revolver.reStartArgs, args)
-          .map(Actions.restartApp)
-          .updateState(Actions.registerAppProcess)
-          .dependsOn(products in Compile)
-      } )
-  ) dependsOn(akkaApp, jobServerApi)
-=======
       // This lets us add Spark back to the classpath without assembly barfing
       fullClasspath in Revolver.reStart := (fullClasspath in Compile).value
       )
-  ) dependsOn(akkaApp)
->>>>>>> ca6fda2b
+  ) dependsOn(akkaApp, jobServerApi)
 
   lazy val jobServerTestJar = Project(id = "job-server-tests", base = file("job-server-tests"),
-    settings = commonSettings210 ++ Seq(libraryDependencies += spark,
+    settings = commonSettings210 ++ Seq(libraryDependencies ++= sparkDeps,
                                         publish      := {},
                                         description := "Test jar for Spark Job Server",
                                         exportJars := true)   // use the jar instead of target/classes
@@ -89,7 +72,7 @@
   // prepend "aaa" to the project name here.
   lazy val aaaMasterProject = Project(
     id = "master", base = file("master")
-  ) aggregate(jobServer, jobServerTestJar, akkaApp, jobServerApi
+  ) aggregate(jobServer, jobServerTestJar, akkaApp
   ) settings(
       parallelExecution in Test := false,
       publish      := {},
@@ -128,6 +111,7 @@
     scalacOptions := Seq("-deprecation", "-feature",
                          "-language:implicitConversions", "-language:postfixOps"),
     resolvers    ++= Dependencies.repos,
+    libraryDependencies ++= commonDeps,
     parallelExecution in Test := false,
     // We need to exclude jms/jmxtools/etc because it causes undecipherable SBT errors  :(
     ivyXML :=
